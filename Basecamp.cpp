--- conflicted
+++ resolved
@@ -6,7 +6,6 @@
 #define DEBUG 1
 #include "Basecamp.hpp"
 #include "debug.hpp"
-#include <HTTPClient.h>
 
 bool Basecamp::begin() {
 	Serial.begin(115200);
@@ -33,28 +32,19 @@
 
 	uint16_t mqttport = configuration.get("MQTTPort").toInt();
 	char* mqtthost = configuration.getCString("MQTTHost");
+	char* mqttuser = configuration.get("MQTTPort").toInt();
+	char* mqttpass = configuration.getCString("MQTTHost");
 	mqtt.setServer(mqtthost, mqttport);
-	const char* mqttuser = configuration.get("MQTTUser").c_str();
-	const char* mqttpass = configuration.get("MQTTPass").c_str();
 	if(mqttuser != "") {
-		mqtt.setCredentials(
-				configuration.get("MQTTUser").c_str(),
-				configuration.get("MQTTPass").c_str()
-				);
+		mqtt.setCredentials(mqttuser,mqttpass);
 	};
-	
+
 	mqtt.connect();
 	free(mqtthost);
-	//delay(250);
 	mqtt.onDisconnect([this](AsyncMqttClientDisconnectReason reason) {
 			MqttReconnect(&mqtt);
 			});
 
-<<<<<<< HEAD
-	mqtt.connect();
-=======
-	//xTaskCreatePinnedToCore(&MqttConnector, "MqttConnector", 4096, (void*)&mqtt,5,NULL,0);
->>>>>>> 2b62cdb8
 #endif
 
 #ifndef BASECAMP_NOOTA
@@ -84,26 +74,7 @@
 
 
 #ifndef BASECAMP_NOMQTT
-<<<<<<< HEAD
-
-
 void Basecamp::MqttReconnect(AsyncMqttClient * mqtt) {
-	DEBUG_PRINTLN("MQTT disconnected, reconnecting");
-
-=======
-void Basecamp::MqttConnector(void * mqtt) {
-	AsyncMqttClient &mqttclient = *((AsyncMqttClient*)mqtt);
-	while (1) {
-		vTaskDelay(1000);
-		if (mqttclient.connected() != 1 && WiFi.status() == WL_CONNECTED) {
-			DEBUG_PRINTLN("Thread: MQTT disconnected, reconnecting");
-			mqttclient.connect();
-		} 	}
-	vTaskDelete(NULL);
-}
-
-void Basecamp::MqttReconnect(AsyncMqttClient * mqtt) {
->>>>>>> 2b62cdb8
 	while (1) {
 		if (mqtt->connected() != 1 && WiFi.status() == WL_CONNECTED) {
 			DEBUG_PRINTLN("Callback: MQTT disconnected, reconnecting");
