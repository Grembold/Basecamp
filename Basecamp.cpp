/*
   Basecamp - ESP32 library to simplify the basics of IoT projects
   Written by Merlin Schumacher (mls@ct.de) for c't magazin für computer technik (https://www.ct.de)
   Licensed under GPLv3. See LICENSE for details.
   */
#include <sstream>
#include <iomanip>

#include "Basecamp.hpp"
#include "debug.hpp"

namespace {
	const constexpr uint16_t defaultThreadStackSize = 4096;
	const constexpr UBaseType_t defaultThreadPriority = 5;
}

Basecamp::Basecamp()
	: configuration(String{"/basecamp.json"})
{

}

String Basecamp::_generateHostname()
{
	String clean_hostname =	configuration.get("DeviceName");
	if (clean_hostname == "") {
		return "basecamp-device";
	}
	clean_hostname.toLowerCase();
	for (int i = 0; i <= clean_hostname.length(); i++) {
		if (!isalnum(clean_hostname.charAt(i))) {
			clean_hostname.setCharAt(i,'-');
		};
	};
	DEBUG_PRINTLN(clean_hostname);
	return clean_hostname;
};

bool Basecamp::begin()
{
	Serial.begin(115200);
	Serial.println("Basecamp V.0.1.6");
	if (!configuration.load()) {
		DEBUG_PRINTLN("Configuration is broken. Resetting.");
		configuration.reset();
	};
	hostname = _generateHostname();
	DEBUG_PRINTLN(hostname);
	checkResetReason();

#ifndef BASECAMP_NOWIFI

	wifi.begin(
			configuration.get("WifiEssid"),
			configuration.get("WifiPassword"),
			configuration.get("WifiConfigured"),
			hostname
		  );

	mac = _generateMac();
	DEBUG_PRINTLN(mac);
#endif
#ifndef BASECAMP_NOMQTT
	if (configuration.get("MQTTActive") != "false") {
		const auto &mqtthost = configuration.get("MQTTHost");
		const auto &mqttuser = configuration.get("MQTTUser");
		const auto &mqttpass = configuration.get("MQTTPass");
		// INFO: that library just copies the pointer to the hostname. As long as nobody
		// modifies the config, this may work.
		mqtt.setClientId(hostname.c_str());
		// FIXME: It this is empty -> defaults?
		auto mqttport = configuration.get("MQTTPort").toInt();
		// INFO: that library just copies the pointer to the hostname. As long as nobody
		// modifies the config, this may work.
		mqtt.setServer(mqtthost.c_str(), mqttport);
		if (mqttuser.length() != 0) {
			mqtt.setCredentials(mqttuser.c_str(), mqttpass.c_str());
		};

		xTaskCreatePinnedToCore(&MqttHandling, "MqttTask", defaultThreadStackSize,
				(void *)&mqtt, defaultThreadPriority, NULL, 0);
	};
#endif

#ifndef BASECAMP_NOOTA
	if(configuration.get("OTAActive") != "false") {
		struct taskParms OTAParams[1];
		// TODO: How long do these params have to be living?
		OTAParams[0].parm1 = configuration.get("OTAPass").c_str();
		OTAParams[0].parm2 = hostname.c_str();

		xTaskCreatePinnedToCore(&OTAHandling, "ArduinoOTATask", defaultThreadStackSize,
				(void *)&OTAParams[0], defaultThreadPriority, NULL, 0);
	}
#endif

#ifndef BASECAMP_NOWEB
	web.begin(configuration);

	web.addInterfaceElement("heading", "h1", configuration.get("DeviceName"),"#wrapper");
	web.setInterfaceElementAttribute("heading", "class", "fat-border");

	web.addInterfaceElement("infotext1", "p", "Configure your device with the following options:","#wrapper");

	web.addInterfaceElement("configform", "form", "","#wrapper");
	web.setInterfaceElementAttribute("configform", "action", "saveConfig");

	web.addInterfaceElement("DeviceName", "input", "Device name","#configform" , "DeviceName");

	web.addInterfaceElement("WifiEssid", "input", "WIFI SSID:","#configform" , "WifiEssid");
	web.addInterfaceElement("WifiPassword", "input", "WIFI Password:", "#configform", "WifiPassword");
	web.setInterfaceElementAttribute("WifiPassword", "type", "password");
	web.addInterfaceElement("WifiConfigured", "input", "", "#configform", "WifiConfigured");
	web.setInterfaceElementAttribute("WifiConfigured", "type", "hidden");
	web.setInterfaceElementAttribute("WifiConfigured", "value", "true");
	if (configuration.get("MQTTActive") != "false") {
		web.addInterfaceElement("MQTTHost", "input", "MQTT Host:","#configform" , "MQTTHost");
		web.addInterfaceElement("MQTTPort", "input", "MQTT Port:","#configform" , "MQTTPort");
		web.setInterfaceElementAttribute("MQTTPort", "type", "number");
		web.addInterfaceElement("MQTTUser", "input", "MQTT Username:","#configform" , "MQTTUser");
		web.addInterfaceElement("MQTTPass", "input", "MQTT Password:","#configform" , "MQTTPass");
		web.setInterfaceElementAttribute("MQTTPass", "type", "password");
	}
	web.addInterfaceElement("saveform", "input", " ","#configform");
	web.setInterfaceElementAttribute("saveform", "type", "button");
	web.setInterfaceElementAttribute("saveform", "value", "Save");
	web.setInterfaceElementAttribute("saveform", "onclick", "collectConfiguration()");

	String infotext2 = "This device has the MAC-Address: " + mac;
	web.addInterfaceElement("infotext2", "p", infotext2,"#wrapper");
#ifdef DNSServer_h
	if(configuration.get("WifiConfigured") != "True"){

    		dnsServer.start(53, "*", wifi.getSoftAPIP());
	}
	xTaskCreatePinnedToCore(&DnsHandling, "DNSTask", 4096, (void*) &dnsServer, 5, NULL,0);
	#endif
#endif

	Serial.println(showSystemInfo());

	// TODO: only return true if everything setup up correctly
	return true;
}

#ifndef BASECAMP_NOMQTT

// TODO: Think about making void* the real corresponding type
void Basecamp::MqttHandling(void *mqttPointer)
{
		bool mqttIsConnecting = false;
		int loopCount = 0;
		AsyncMqttClient *mqtt = (AsyncMqttClient *)mqttPointer;
		while(1) {
			// TODO: What is the sense behind these magics?
			if (loopCount == 50 && mqtt->connected() != 1) {
				mqttIsConnecting = false;
				mqtt->disconnect(true);
			}
			if (!mqttIsConnecting) {
				if(mqtt->connected() != 1) {
					if (WiFi.status() == WL_CONNECTED) {
						mqtt->connect();
						mqttIsConnecting = true;
					} else {
						mqtt->disconnect();
					}
				}
			}
			loopCount++;
			vTaskDelay(100);
		}
};
#endif

<<<<<<< HEAD
#ifdef DNSServer_h
void Basecamp::DnsHandling(void * dnsServerPointer) {

		DNSServer * dnsServer = (DNSServer *) dnsServerPointer;
		while(1) {
			dnsServer->processNextRequest();
			vTaskDelay(100);
		}
};
#endif
bool Basecamp::checkResetReason() {

=======
void Basecamp::checkResetReason()
{
>>>>>>> e0af77c8
	preferences.begin("basecamp", false);
	int reason = rtc_get_reset_reason(0);
	DEBUG_PRINT("Reset reason: ");
	DEBUG_PRINTLN(reason);
	// TODO: Magics
	if (reason == 1 || reason == 16) {
		unsigned int bootCounter = preferences.getUInt("bootcounter", 0);

		bootCounter++;
		DEBUG_PRINT("Unsuccessful boots: ");
		DEBUG_PRINTLN(bootCounter);

		if (bootCounter > 3){
			DEBUG_PRINTLN("Configuration forcibly reset.");
			configuration.set("WifiConfigured", "False");
			configuration.save();
			preferences.putUInt("bootcounter", 0);
			preferences.end();
			Serial.println("Resetting the WiFi configuration.");
			ESP.restart();
		} else if (bootCounter > 2 && configuration.get("WifiConfigured") == "False") {
			Serial.println("Factory reset was forced.");
			SPIFFS.format();
			preferences.putUInt("bootcounter", 0);
			preferences.end();
			Serial.println("Rebooting.");
			ESP.restart();
		} else {
			preferences.putUInt("bootcounter", bootCounter);
		};

	} else {
		preferences.putUInt("bootcounter", 0);
	};
	preferences.end();
};

#ifndef BASECAMP_NOOTA
void Basecamp::OTAHandling(void * OTAParams) {
	DEBUG_PRINTLN(__func__);


	struct taskParms *params;
	params = (struct taskParms *) OTAParams;

	if (strlen(params->parm1) != 0) {
		ArduinoOTA.setPassword(params->parm1);
	}
	ArduinoOTA.setHostname(params->parm2);
	ArduinoOTA
		.onStart([]() {
				String type;
				if (ArduinoOTA.getCommand() == U_FLASH)
				type = "sketch";
				else // U_SPIFFS
				type = "filesystem";
				SPIFFS.end();
				// NOTE: if updating SPIFFS this would be the place to unmount SPIFFS using SPIFFS.end()
				Serial.println("Start updating " + type);
				})
	.onEnd([]() {
			Serial.println("\nEnd");
			})
	.onProgress([](unsigned int progress, unsigned int total) {
			Serial.printf("Progress: %u%%\r", (progress / (total / 100)));
			})
	.onError([](ota_error_t error) {
			Serial.printf("Error[%u]: ", error);
			if (error == OTA_AUTH_ERROR) Serial.println("Auth Failed");
			else if (error == OTA_BEGIN_ERROR) Serial.println("Begin Failed");
			else if (error == OTA_CONNECT_ERROR) Serial.println("Connect Failed");
			else if (error == OTA_RECEIVE_ERROR) Serial.println("Receive Failed");
			else if (error == OTA_END_ERROR) Serial.println("End Failed");
			});
	ArduinoOTA.begin();
	while (1) {
		ArduinoOTA.handle();

		vTaskDelay(100);

	}
};
#endif

String Basecamp::_generateMac() {
	byte rawMac[6];
	WiFi.macAddress(rawMac);
	std::ostringstream stream;
	for (unsigned int i = 0; i < 6; i++) {
		if (i != 0) {
			stream << ":";
		}
		stream << std::setfill('0') << std::setw(2) << std::hex << static_cast<unsigned int>(rawMac[i]);
	}

	String mac{stream.str().c_str()};
	return mac;
}

String Basecamp::showSystemInfo() {
	String Info{"MAC-Address: "};
	Info +=  mac;
	return Info;
}<|MERGE_RESOLUTION|>--- conflicted
+++ resolved
@@ -3,15 +3,14 @@
    Written by Merlin Schumacher (mls@ct.de) for c't magazin für computer technik (https://www.ct.de)
    Licensed under GPLv3. See LICENSE for details.
    */
-#include <sstream>
+
 #include <iomanip>
-
 #include "Basecamp.hpp"
 #include "debug.hpp"
 
 namespace {
-	const constexpr uint16_t defaultThreadStackSize = 4096;
-	const constexpr UBaseType_t defaultThreadPriority = 5;
+	const constexpr uint16_t defaultThreadStackSize = 3072;
+	const constexpr UBaseType_t defaultThreadPriority = 0;
 }
 
 Basecamp::Basecamp()
@@ -173,7 +172,6 @@
 };
 #endif
 
-<<<<<<< HEAD
 #ifdef DNSServer_h
 void Basecamp::DnsHandling(void * dnsServerPointer) {
 
@@ -184,12 +182,8 @@
 		}
 };
 #endif
-bool Basecamp::checkResetReason() {
-
-=======
 void Basecamp::checkResetReason()
 {
->>>>>>> e0af77c8
 	preferences.begin("basecamp", false);
 	int reason = rtc_get_reset_reason(0);
 	DEBUG_PRINT("Reset reason: ");
