/*
   Basecamp - ESP32 library to simplify the basics of IoT projects
   Written by Merlin Schumacher (mls@ct.de) for c't magazin für computer technik (https://www.ct.de)
   Licensed under GPLv3. See LICENSE for details.
   */

#ifndef Configuration_h
#define Configuration_h
#include <ArduinoJson.h>
#include <FS.h>
#include <SPIFFS.h>
#include "debug.hpp"
#include "map"

class Configuration {
  public:
    Configuration() {};
    ~Configuration() {};

    bool begin(String filename);
    bool load();
    bool save();
    bool dump();
    void reset();

    bool set(String key, String value);
    String get(String key);

    struct cmp_str
    {
      bool operator()(String a, String b)
      {
	return strcmp(a.c_str(), b.c_str()) < 0;
<<<<<<< HEAD
	//return a.equals(b);
=======
>>>>>>> b7a77242
      }
    };

    std::map<String, String, cmp_str> configuration;

  private:
    static void CheckConfigStatus(void *);
    String _jsonFile;
    bool _configurationTainted;

};

#endif<|MERGE_RESOLUTION|>--- conflicted
+++ resolved
@@ -31,10 +31,7 @@
       bool operator()(String a, String b)
       {
 	return strcmp(a.c_str(), b.c_str()) < 0;
-<<<<<<< HEAD
 	//return a.equals(b);
-=======
->>>>>>> b7a77242
       }
     };
 
